--- conflicted
+++ resolved
@@ -48,9 +48,7 @@
   "tools/aw_editor",
   "tools/aw_asset_cli",
   "tools/aw_debug",
-<<<<<<< HEAD
   "tools/aw_build",
-=======
   # persistence
   "persistence/aw-save",
   "tools/aw_save_cli",
@@ -58,7 +56,6 @@
   "net/aw-net-proto",
   "net/aw-net-server",
   "net/aw-net-client",
->>>>>>> c739811a
 ]
 resolver = "2"
 
