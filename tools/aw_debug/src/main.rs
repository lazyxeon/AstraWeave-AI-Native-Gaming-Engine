use aw_debug::{watch_reload_signal, watch_scripts, ChromeTraceGuard, PerfHud};
use eframe::egui;
use rand::Rng;
use std::path::PathBuf;

struct DebugApp {
    hud: PerfHud,
    system_times: Vec<(String, f32)>,
    entity_count: u32,
}

impl DebugApp {
    fn new() -> Self {
        let mut hud = PerfHud::new();

        // Example system times
        let system_times = vec![
            ("physics_update".into(), 1.2),
            ("ai_planning".into(), 2.5),
            ("rendering".into(), 4.1),
            ("animation".into(), 0.8),
            ("audio".into(), 0.3),
        ];

        hud.systems_snapshot = system_times.clone();
        hud.entity_count = 120;

        // Add some example events
        hud.log_event("system", "Debug HUD initialized");
        hud.log_event("ai", "AI Director loaded");
        hud.log_event("physics", "Physics world initialized");

        Self {
            hud,
            system_times,
            entity_count: 120,
        }
    }

    fn simulate_frame(&mut self) {
        let mut rng = rand::thread_rng();
        
        // Simulate some changing system times
        for (_, time) in &mut self.system_times {
            *time += (rng.gen::<f32>() - 0.5) * 0.2;
            *time = time.max(0.1);
        }

        self.hud.systems_snapshot = self.system_times.clone();

        // Occasionally log events
        if rng.gen::<f32>() < 0.05 {
            let events = [
                ("ai", "Path recalculated"),
                ("physics", "Collision detected"),
                ("script", "Rhai script executed"),
                ("render", "Shader recompiled"),
                ("audio", "Sound effect played"),
            ];
<<<<<<< HEAD
            let (category, msg) = events[rng.gen_range(0..events.len())];
=======
            let index = (rand::random::<f32>() * events.len() as f32) as usize % events.len();
            let (category, msg) = events[index];
>>>>>>> 7479bacf
            self.hud.log_event(category, msg);
        }

        // Update entity count occasionally
        if rng.gen::<f32>() < 0.02 {
            self.entity_count =
                (self.entity_count as f32 * (1.0 + (rng.gen::<f32>() - 0.5) * 0.1)) as u32;
            self.hud.entity_count = self.entity_count;
        }
    }
}

impl eframe::App for DebugApp {
    fn update(&mut self, ctx: &egui::Context, _frame: &mut eframe::Frame) {
        // Simulate a frame update
        self.simulate_frame();
        self.hud.frame();

        egui::Window::new("AstraWeave Debug Tools")
            .default_width(400.0)
            .show(ctx, |ui| {
                self.hud.ui(ui);
            });

        // Request continuous repaints
        ctx.request_repaint();
    }
}

fn main() -> Result<(), eframe::Error> {
    // Initialize Chrome tracing (optional)
    let _trace_guard = ChromeTraceGuard::init("astraweave_trace.json");

    // Watch for script changes (example)
    let content_dir = PathBuf::from("content");
    std::fs::create_dir_all(&content_dir).ok();

    let _script_watcher = watch_scripts(content_dir.join("encounters"), || {
        println!("Script changed, reloading...");
        // In a real app, you would reload your scripts here
    })
    .ok();

    let _reload_watcher = watch_reload_signal(content_dir.clone(), || {
        println!("Reload signal detected, reloading level...");
        // In a real app, you would reload your level here
    })
    .ok();

    // Start the debug UI
    let options = eframe::NativeOptions {
        viewport: egui::ViewportBuilder::default()
            .with_inner_size([800.0, 600.0])
            .with_title("AstraWeave Debug Tools"),
        ..Default::default()
    };

    eframe::run_native(
        "AstraWeave Debug Tools",
        options,
        Box::new(|_cc| Ok(Box::new(DebugApp::new()))),
    )
}<|MERGE_RESOLUTION|>--- conflicted
+++ resolved
@@ -57,12 +57,8 @@
                 ("render", "Shader recompiled"),
                 ("audio", "Sound effect played"),
             ];
-<<<<<<< HEAD
-            let (category, msg) = events[rng.gen_range(0..events.len())];
-=======
             let index = (rand::random::<f32>() * events.len() as f32) as usize % events.len();
             let (category, msg) = events[index];
->>>>>>> 7479bacf
             self.hud.log_event(category, msg);
         }
 
