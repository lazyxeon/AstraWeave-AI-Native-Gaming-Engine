--- conflicted
+++ resolved
@@ -3,10 +3,7 @@
     WorldSnapshot,
 };
 use astraweave_llm::{parse_llm_plan, plan_from_llm, MockLlm};
-<<<<<<< HEAD
-=======
 use serde_json;
->>>>>>> abe95b89
 
 /// Integration test for end-to-end LLM workflow
 #[tokio::test]
