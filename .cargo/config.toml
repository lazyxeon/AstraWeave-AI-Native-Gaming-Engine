[build]
# Optimize for CI environment - remove debuginfo in CI for faster builds
rustflags = ["-C", "debuginfo=0"]
<<<<<<< HEAD
=======
# Parallel compilation will use automatic detection by not specifying jobs
>>>>>>> 4f105535

[target.'cfg(all())']
# Enable sccache for faster compilation when available
# rustc-wrapper = "sccache"  # Enabled via environment variable in CI

# Optimize for native CPU features in release builds
[target.'cfg(not(target_env = "msvc"))']
rustflags = ["-C", "target-cpu=native"]

[term]
color = "always"
progress.when = "auto"

[env]
# Configure sccache for optimal performance
SCCACHE_CACHE_SIZE = { value = "10G", relative = false }
SCCACHE_DIR = { value = "./target/sccache", relative = true }
SCCACHE_IDLE_TIMEOUT = { value = "0", relative = false }

[net]
# Optimize network settings for large workspace
git-fetch-with-cli = true
retry = 3
offline = false

[alias]
# Convenient aliases for common operations
check-all = "check --workspace --exclude astraweave-author --exclude visual_3d --exclude ui_controls_demo --exclude npc_town_demo --exclude rhai_authoring --exclude cutscene_render_demo --exclude weaving_playground --exclude combat_physics_demo --exclude navmesh_demo --exclude physics_demo3d"
test-all = "test --workspace --exclude astraweave-author --exclude visual_3d --exclude ui_controls_demo --exclude npc_town_demo --exclude rhai_authoring --exclude cutscene_render_demo --exclude weaving_playground --exclude combat_physics_demo --exclude navmesh_demo --exclude physics_demo3d"
build-core = "build -p astraweave-core -p astraweave-ai -p astraweave-physics -p astraweave-nav -p astraweave-render -p hello_companion"
clippy-all = "clippy --workspace --exclude astraweave-author --exclude visual_3d --exclude ui_controls_demo --exclude npc_town_demo --exclude rhai_authoring --exclude cutscene_render_demo --exclude weaving_playground --exclude combat_physics_demo --exclude navmesh_demo --exclude physics_demo3d --all-features --all-targets"

[profile.dev]
# Optimize development builds for workspace
opt-level = 0
debug = true
split-debuginfo = "unpacked"
debug-assertions = true
overflow-checks = true
lto = false
panic = "unwind"
incremental = true
codegen-units = 256

[profile.release]
# Optimize release builds for game engine performance
opt-level = 3
debug = false
split-debuginfo = "packed"
debug-assertions = false
overflow-checks = false
lto = "thin"
panic = "abort"
codegen-units = 1
strip = "symbols"

[profile.bench]
# Optimize benchmarks
inherits = "release"
debug = true

[profile.test]
# Optimize test builds for faster CI
inherits = "dev"
opt-level = 1
debug-assertions = true

[profile.dev.package."*"]
# Optimize dependencies in dev builds for faster compilation
opt-level = 1
debug = false<|MERGE_RESOLUTION|>--- conflicted
+++ resolved
@@ -1,10 +1,6 @@
 [build]
 # Optimize for CI environment - remove debuginfo in CI for faster builds
 rustflags = ["-C", "debuginfo=0"]
-<<<<<<< HEAD
-=======
-# Parallel compilation will use automatic detection by not specifying jobs
->>>>>>> 4f105535
 
 [target.'cfg(all())']
 # Enable sccache for faster compilation when available
