--- conflicted
+++ resolved
@@ -24,10 +24,6 @@
 *.tmp
 *.temp
 
-<<<<<<< HEAD
-# Benchmark output
-output.txt
-=======
 # Security and secrets (prevent accidental commit)
 .env
 .env.local
@@ -47,4 +43,3 @@
 # Runtime directories
 /tmp/
 *.pid
->>>>>>> f3f3ad4c
