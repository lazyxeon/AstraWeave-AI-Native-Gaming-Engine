// AstraWeave Render Bevy - Hybrid Renderer
// 
// ATTRIBUTION:
// This crate incorporates code from Bevy Engine v0.14.0
// Original: https://github.com/bevyengine/bevy
// License: MIT OR Apache-2.0
// Copyright (c) 2020 Carter Anderson
// 
// See ATTRIBUTION.md for complete licensing information.
// 
// AstraWeave Extensions (MegaLights, Nanite) are original work (MIT License)
// Copyright (c) 2025 AstraWeave Contributors

<<<<<<< HEAD
//! Bevy-based renderer for AstraWeave with AI-native extensions
//! 
=======
//! Bevy-based renderer for AstraWeave
//!
>>>>>>> aeac5fd7
//! This crate provides a production-ready PBR renderer by leveraging
//! Bevy's battle-tested rendering pipeline while maintaining compatibility
//! with AstraWeave's custom ECS and adding unique optimizations.
//!
//! ## Architecture
//!
//! ```text
//! AstraWeave ECS → RenderAdapter → Bevy Render Pipeline → GPU
//!                      ↓                     ↓
//!              Component Extraction    Extensions (MegaLights, Nanite)
//!              (Transform, Mesh, Material, Light)
//! ```
//!
<<<<<<< HEAD
//! ## Features (Bevy-Derived)
//! 
=======
//! ## Features
//!
>>>>>>> aeac5fd7
//! - **CSM Shadows**: 4-cascade directional light shadows (proven quality)
//! - **PBR Materials**: Albedo, normal, metallic-roughness workflow
//! - **Lighting**: Directional, point, spot lights with shadows
//! - **IBL**: Image-based lighting (diffuse + specular)
//! - **Post-FX**: Bloom, tonemapping (ACES, Reinhard, AgX)
//!
<<<<<<< HEAD
//! ## AstraWeave Extensions (Original Work)
//! 
//! - **MegaLights**: GPU-accelerated light culling (100k+ lights, 68× speedup)
//! - **Nanite**: Virtualized geometry system (10M+ polygons)
//!
//! ## Phase 1 Complete
//! 
//! - ✅ Bevy PBR core extracted and adapted
//! - ✅ ECS adapter layer (AstraWeave ECS ↔ Bevy renderer)
//! - ✅ CSM shadows integrated
//! - ✅ MegaLights extension added
//! - ✅ Nanite extension added
//! - ✅ Proper attribution (MIT OR Apache-2.0)
=======
//! ## Phase 1 (Days 1-5)
//!
//! Foundation rendering with professional quality:
//! - Day 1: Extract Bevy PBR core ✅
//! - Day 2: Build ECS adapter
//! - Day 3: CSM + materials integration
//! - Day 4: Lighting + post-processing
//! - Day 5: Validation + documentation
>>>>>>> aeac5fd7

#![warn(missing_docs)]

pub mod adapter;
<<<<<<< HEAD
pub mod extensions;
=======
pub mod render;
>>>>>>> aeac5fd7

// Re-exports for convenience
pub use adapter::{
    DirectionalLight, ExtractionStats, PointLight, RenderAdapter, RenderExtractError,
    RenderMaterial, RenderMesh, RenderTransform, SpotLight,
};
pub use render::{
    shadow::{
        CascadeShadowConfig, ShadowCascade, ShadowRenderer, CASCADE_COUNT, CASCADE_RESOLUTION,
    },
    BevyRenderer, RenderConfig, Tonemapping,
};

/// Bevy renderer version
pub const VERSION: &str = "0.1.0";

/// Bevy source version this was extracted from
pub const BEVY_VERSION: &str = "0.14.0";

/// Phase 1 completion status
<<<<<<< HEAD
pub const PHASE_1_STATUS: &str = "COMPLETE: Bevy renderer + MegaLights + Nanite extensions integrated";

// Re-export extensions
#[cfg(feature = "megalights")]
pub use extensions::megalights::{MegaLightsRenderer, GpuLight, ClusterBounds};
=======
pub const PHASE_1_STATUS: &str =
    "Day 4: Shadow Demo Working (CSM Cascades Validated, Window Rendering)";
>>>>>>> aeac5fd7
<|MERGE_RESOLUTION|>--- conflicted
+++ resolved
@@ -11,13 +11,8 @@
 // AstraWeave Extensions (MegaLights, Nanite) are original work (MIT License)
 // Copyright (c) 2025 AstraWeave Contributors
 
-<<<<<<< HEAD
 //! Bevy-based renderer for AstraWeave with AI-native extensions
 //! 
-=======
-//! Bevy-based renderer for AstraWeave
-//!
->>>>>>> aeac5fd7
 //! This crate provides a production-ready PBR renderer by leveraging
 //! Bevy's battle-tested rendering pipeline while maintaining compatibility
 //! with AstraWeave's custom ECS and adding unique optimizations.
@@ -31,20 +26,14 @@
 //!              (Transform, Mesh, Material, Light)
 //! ```
 //!
-<<<<<<< HEAD
 //! ## Features (Bevy-Derived)
 //! 
-=======
-//! ## Features
-//!
->>>>>>> aeac5fd7
 //! - **CSM Shadows**: 4-cascade directional light shadows (proven quality)
 //! - **PBR Materials**: Albedo, normal, metallic-roughness workflow
 //! - **Lighting**: Directional, point, spot lights with shadows
 //! - **IBL**: Image-based lighting (diffuse + specular)
 //! - **Post-FX**: Bloom, tonemapping (ACES, Reinhard, AgX)
 //!
-<<<<<<< HEAD
 //! ## AstraWeave Extensions (Original Work)
 //! 
 //! - **MegaLights**: GPU-accelerated light culling (100k+ lights, 68× speedup)
@@ -58,25 +47,11 @@
 //! - ✅ MegaLights extension added
 //! - ✅ Nanite extension added
 //! - ✅ Proper attribution (MIT OR Apache-2.0)
-=======
-//! ## Phase 1 (Days 1-5)
-//!
-//! Foundation rendering with professional quality:
-//! - Day 1: Extract Bevy PBR core ✅
-//! - Day 2: Build ECS adapter
-//! - Day 3: CSM + materials integration
-//! - Day 4: Lighting + post-processing
-//! - Day 5: Validation + documentation
->>>>>>> aeac5fd7
 
 #![warn(missing_docs)]
 
 pub mod adapter;
-<<<<<<< HEAD
 pub mod extensions;
-=======
-pub mod render;
->>>>>>> aeac5fd7
 
 // Re-exports for convenience
 pub use adapter::{
@@ -97,13 +72,8 @@
 pub const BEVY_VERSION: &str = "0.14.0";
 
 /// Phase 1 completion status
-<<<<<<< HEAD
 pub const PHASE_1_STATUS: &str = "COMPLETE: Bevy renderer + MegaLights + Nanite extensions integrated";
 
 // Re-export extensions
 #[cfg(feature = "megalights")]
-pub use extensions::megalights::{MegaLightsRenderer, GpuLight, ClusterBounds};
-=======
-pub const PHASE_1_STATUS: &str =
-    "Day 4: Shadow Demo Working (CSM Cascades Validated, Window Rendering)";
->>>>>>> aeac5fd7
+pub use extensions::megalights::{MegaLightsRenderer, GpuLight, ClusterBounds};