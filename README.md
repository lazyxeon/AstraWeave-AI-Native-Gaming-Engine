--- conflicted
+++ resolved
@@ -95,185 +95,11 @@
 
 ### Built for Developers Who Want
 
-<<<<<<< HEAD
-make lint                        # Run clippy + format check
-
-**Hermes 2 Pro Local Inference** - Companion personality and learningmake check                       # Run comprehensive checks
-
-- Natural dialogue generation
-
-- Persistent memory across sessions# View project status
-
-- Adaptive tactics based on player behaviormake status                      # or ./scripts/dev.sh status
-
-- Privacy-first (no cloud APIs)```
-
-
-
-**[View LLM Integration Plan →](docs/root-archive/LONG_HORIZON_STRATEGIC_PLAN.md)**### System Requirements
-
-
-
----- **Rust**: 1.89.0+ (automatically managed via rust-toolchain.toml)
-
-- **Platform**: Linux, macOS, or Windows (WSL recommended for Windows)
-
-## 🎮 Core Engine Features- **GPU**: Vulkan-compatible graphics card (via wgpu)
-
-- **Memory**: 4GB+ RAM recommended for AI models
-
-### Deterministic ECS Architecture- **Storage**: 2GB+ for dependencies and builds
-
-
-
-- **Fixed 60Hz simulation tick** with variable rendering---
-
-- **Archetype-based ECS** for cache-friendly performance
-
-- **Deterministic RNG** and fixed-point operations## Core Engine Features
-
-- **Clean separation** between simulation and presentation
-
-### 🏗️ **Deterministic ECS Architecture**
-
-### Validated Systems- Fixed 60Hz simulation tick with variable rendering
-
-- Archetype-based ECS for cache-friendly performance
-
-✅ **ECS Core** - 25.8 ns world creation, <1 ns/entity tick  - Deterministic RNG and fixed-point operations
-
-✅ **Physics** - Rapier3D, 2.96ms tick, 2,557 entities @ 60 FPS, spatial hash collision  - Clean separation between simulation and presentation
-
-✅ **Rendering** - wgpu 25, GPU mesh optimization (37.5% memory reduction), LOD generation  
-
-✅ **Navigation** - Navmesh baking with A* pathfinding  ### 🧠 **AI-Native Systems**
-
-✅ **Audio** - Spatial audio with dynamic music  - **Perception Bus**: Structured world snapshots for AI agents
-
-✅ **Input** - 4.67 ns binding creation, 1.03 µs full set  - **Planning Layer**: LLM-based intent generation with local inference
-
-✅ **Terrain** - 15.06 ms world chunks (60 FPS achieved)  - **Tool Sandbox**: Validated action execution with cooldowns and constraints
-
-✅ **AI** - 1.01 µs GOAP cache hit (97.9% faster), 184 ns core loop  - **Behavior Trees**: Hierarchical decision making with utility scoring
-
-#### 🤖 **GOAP+Hermes Hybrid Arbiter** (NEW)
-
-The **AIArbiter** combines instant tactical decisions with deep LLM reasoning for **zero user-facing latency**:
-
-- **⚡ Performance**: 101.7 ns GOAP control (982× faster than 100 µs target)
-- **📊 Scalability**: 1,000 AI agents @ 60 FPS = 0.6% frame budget, 10,000 agents = 6.1%
-- **🧠 Intelligence**: Hermes 2 Pro plans asynchronously (13-21s) while GOAP provides instant responses
-- **✅ Production Ready**: 2,539 LOC, 34 tests passing (100%), 10 benchmarks exceeding targets by 45-982×
-
-**How it works**: Agents respond instantly with GOAP tactical AI while LLM plans generate in the background. When complete, agents smoothly transition to executing strategic LLM plans, then return to GOAP for the next challenge.
-
-**Try it now**:
-```bash
-# Run with arbiter (zero-latency hybrid control)
-cargo run -p hello_companion --release --features llm_orchestrator -- --arbiter
-
-# Run GOAP-only mode (for comparison)
-cargo run -p hello_companion --release --features llm_orchestrator
-```
-
-📚 **Documentation**:
-- [Complete Implementation Guide (8,000 words)](docs/ARBITER_IMPLEMENTATION.md) - Architecture, performance analysis, integration guide
-- [Quick Reference (5 min read)](docs/ARBITER_QUICK_REFERENCE.md) - API docs, common patterns, troubleshooting
-
-### Production Features### 🎮 **Game Systems**
-
-- **Physics**: Rapier3D integration with character controllers
-
-✅ **Zero Memory Leaks** - Validated over 7M+ operations  - **Rendering**: wgpu-based 3D rendering with custom shaders
-
-✅ **Thread-Safe** - Concurrent planning and validation    - **Nanite Virtualized Geometry**: Meshlet-based rendering for 10M+ polygon scenes at 60+ FPS
-
-✅ **Cross-Platform** - Linux, macOS, Windows    - **Clustered Forward+**: Support for 100+ dynamic lights
-
-✅ **SDK ABI** - C harness with semantic versioning    - **Global Illumination**: DDGI and VXGI for realistic lighting
-
-✅ **Tracy Profiling** - Zero-overhead instrumentation  - **Audio**: Spatial audio with dynamic music and voice synthesis
-
-✅ **SIMD Math** - Batch processing with 2.08× speedup  - **Navigation**: Navmesh baking with A* pathfinding and portal graphs
-
-
-
----### 🌐 **Networking & IPC**
-
-- WebSocket-based intent replication for multiplayer
-
-## 🚀 Quick Start- Server-authoritative validation
-
-- Local/cloud AI model swapping via IPC
-
-### Automated Setup (Recommended)- Anti-cheat through deterministic simulation
-
-
-
-```bash---
-
-# Clone the repository
-
-git clone https://github.com/lazyxeon/AstraWeave-AI-Native-Gaming-Engine.git## Architecture Overview
-
-cd AstraWeave-AI-Native-Gaming-Engine
-
-```
-
-# One-command setup (installs dependencies + validates environment)┌─────────────────────┐    ┌─────────────────────┐
-
-./scripts/bootstrap.sh│   Fixed-Tick Sim    │───▶│   Perception Bus    │
-
-│   (60 Hz, ECS)      │    │  (World Snapshots) │
-
-# Or use make for convenience└─────────────────────┘    └──────────┬──────────┘
-
-make setup                                      │
-
-```                           ┌──────────▼──────────┐
-
-                           │     AI Planning     │
-
-The bootstrap script will:                           │   (LLM + Utility)   │
-
-- 🔍 **Detect your platform** (Linux distro, macOS, Windows/WSL)                           └──────────┬──────────┘
-
-- 📦 **Install system dependencies** (graphics, audio, build tools)                                      │
-
-- 🦀 **Set up Rust toolchain** (pinned to 1.89.0)                           ┌──────────▼──────────┐
-
-- 🔧 **Install dev tools** (cargo-audit, cargo-deny, sccache)                           │   Tool Validation   │
-
-- ✅ **Validate installation** (compile test + environment check)                           │  (Engine Authority) │
-
-                           └─────────────────────┘
-
-### Hello World: Your First AI Agent```
-
-
-
-```bash### Validation-First Design
-
-# Build and run the basic companion demoEvery AI action is validated by the engine:
-
-cargo run -p hello_companion --release- **Line of sight** calculations
-
-- **Cooldown** enforcement  
-
-# This demonstrates:- **Resource** availability
-
-# - AI agent perception and planning- **Physics** constraints
-
-# - Tool-based action validation- **Navigation** validity
-
-# - Basic world simulation
-=======
 - **Rich AI companions** that actually learn from player behavior
 - **Dynamic bosses** that adapt their strategies based on player tactics
 - **Emergent gameplay** from AI agent interactions
 - **Server-authoritative multiplayer** with AI agent synchronization
 - **Rapid prototyping** of AI-driven game concepts
->>>>>>> 14cfe181
 
 ## 🧪 Validation Highlights
 
@@ -427,61 +253,97 @@
 - **Memory**: 4GB+ RAM recommended for AI models
 - **Storage**: 2GB+ for dependencies and builds
 
-**Recommended** (for 10,000+ agents):
-- **CPU**: 6+ cores for parallel AI planning
-- **Memory**: 16GB+ RAM
-- **GPU**: Dedicated graphics card with 4GB+ VRAM
-
----
-
-## 🧠 AI Architecture
-
-AstraWeave implements a multi-tier AI system optimized for both performance and intelligence:
-
-### Classical AI (Production-Ready Today)
-
-**Behavior Trees** - Ultra-fast reactive AI (57-253 ns/agent)
-- Combat decisions, patrol logic, reactive behaviors
-- Perfect for 1,000+ background NPCs
-- **Validated**: 66,000 agents @ 60 FPS possible
-
-**GOAP Planning** - Intelligent goal-oriented planning (5.4-31.7 µs/agent)
-- Multi-step tactical planning with emergent behavior
-- Used by F.E.A.R., Tomb Raider, Deus Ex
-- **Validated**: 12,700+ agents @ 60 FPS
-
-**Rule Orchestrator** - Deterministic decision-making
-- Hand-authored tactical rules (smoke + advance, etc.)
-- Fast, predictable, debuggable
-- **Validated**: 380 ns/plan
-
-### AI Core Loop (Perception → Planning → Action)
-
-```
-Perception → Reasoning → Planning → Action
-    ↓           ↓            ↓          ↓
-WorldSnapshot  AI Model   PlanIntent  Tool Validation
-```
-
-**Validated Performance**:
-- **Perception**: 1000 agents receive snapshots in 2.01ms
-- **Planning**: 676 agents planned in 0.653ms
-- **Validation**: 6.48M checks/sec (anti-cheat)
-- **Full Loop**: 0.885ms average (19× under budget)
-
-### LLM Integration (Roadmap)
-
-**Hermes 2 Pro Local Inference** - Companion personality and learning
-- Natural dialogue generation
-- Persistent memory across sessions
-- Adaptive tactics based on player behavior
-- Privacy-first (no cloud APIs)
-
-**[View LLM Integration Plan →](docs/root-archive/LONG_HORIZON_STRATEGIC_PLAN.md)**
-
----
-
-## 🏗️ Architecture Overview
+
+
+- **Fixed 60Hz simulation tick** with variable rendering---
+
+- **Archetype-based ECS** for cache-friendly performance
+
+- **Deterministic RNG** and fixed-point operations## Core Engine Features
+
+- **Clean separation** between simulation and presentation
+
+### 🏗️ **Deterministic ECS Architecture**
+
+### Validated Systems- Fixed 60Hz simulation tick with variable rendering
+
+- Archetype-based ECS for cache-friendly performance
+
+✅ **ECS Core** - 25.8 ns world creation, <1 ns/entity tick  - Deterministic RNG and fixed-point operations
+
+✅ **Physics** - Rapier3D, 2.96ms tick, 2,557 entities @ 60 FPS, spatial hash collision  - Clean separation between simulation and presentation
+
+✅ **Rendering** - wgpu 25, GPU mesh optimization (37.5% memory reduction), LOD generation  
+
+✅ **Navigation** - Navmesh baking with A* pathfinding  ### 🧠 **AI-Native Systems**
+
+✅ **Audio** - Spatial audio with dynamic music  - **Perception Bus**: Structured world snapshots for AI agents
+
+✅ **Input** - 4.67 ns binding creation, 1.03 µs full set  - **Planning Layer**: LLM-based intent generation with local inference
+
+✅ **Terrain** - 15.06 ms world chunks (60 FPS achieved)  - **Tool Sandbox**: Validated action execution with cooldowns and constraints
+
+✅ **AI** - 1.01 µs GOAP cache hit (97.9% faster), 184 ns core loop  - **Behavior Trees**: Hierarchical decision making with utility scoring
+
+#### 🤖 **GOAP+Hermes Hybrid Arbiter** (NEW)
+
+The **AIArbiter** combines instant tactical decisions with deep LLM reasoning for **zero user-facing latency**:
+
+- **⚡ Performance**: 101.7 ns GOAP control (982× faster than 100 µs target)
+- **📊 Scalability**: 1,000 AI agents @ 60 FPS = 0.6% frame budget, 10,000 agents = 6.1%
+- **🧠 Intelligence**: Hermes 2 Pro plans asynchronously (13-21s) while GOAP provides instant responses
+- **✅ Production Ready**: 2,539 LOC, 34 tests passing (100%), 10 benchmarks exceeding targets by 45-982×
+
+**How it works**: Agents respond instantly with GOAP tactical AI while LLM plans generate in the background. When complete, agents smoothly transition to executing strategic LLM plans, then return to GOAP for the next challenge.
+
+**Try it now**:
+```bash
+# Run with arbiter (zero-latency hybrid control)
+cargo run -p hello_companion --release --features llm_orchestrator -- --arbiter
+
+# Run GOAP-only mode (for comparison)
+cargo run -p hello_companion --release --features llm_orchestrator
+```
+
+📚 **Documentation**:
+- [Complete Implementation Guide (8,000 words)](docs/ARBITER_IMPLEMENTATION.md) - Architecture, performance analysis, integration guide
+- [Quick Reference (5 min read)](docs/ARBITER_QUICK_REFERENCE.md) - API docs, common patterns, troubleshooting
+
+### Production Features### 🎮 **Game Systems**
+
+- **Physics**: Rapier3D integration with character controllers
+
+✅ **Zero Memory Leaks** - Validated over 7M+ operations  - **Rendering**: wgpu-based 3D rendering with custom shaders
+
+✅ **Thread-Safe** - Concurrent planning and validation    - **Nanite Virtualized Geometry**: Meshlet-based rendering for 10M+ polygon scenes at 60+ FPS
+
+✅ **Cross-Platform** - Linux, macOS, Windows    - **Clustered Forward+**: Support for 100+ dynamic lights
+
+✅ **SDK ABI** - C harness with semantic versioning    - **Global Illumination**: DDGI and VXGI for realistic lighting
+
+✅ **Tracy Profiling** - Zero-overhead instrumentation  - **Audio**: Spatial audio with dynamic music and voice synthesis
+
+✅ **SIMD Math** - Batch processing with 2.08× speedup  - **Navigation**: Navmesh baking with A* pathfinding and portal graphs
+
+
+
+---### 🌐 **Networking & IPC**
+
+- WebSocket-based intent replication for multiplayer
+
+## 🚀 Quick Start- Server-authoritative validation
+
+- Local/cloud AI model swapping via IPC
+
+### Automated Setup (Recommended)- Anti-cheat through deterministic simulation
+
+
+
+```bash---
+
+# Clone the repository
+
+git clone https://github.com/lazyxeon/AstraWeave-AI-Native-Gaming-Engine.git## Architecture Overview
 
 ### AI-First Loop (Core Pattern)
 
