--- conflicted
+++ resolved
@@ -4521,24 +4521,9 @@
         self.light_bg = self.device.create_bind_group(&wgpu::BindGroupDescriptor {
             layout: &self.shadow_bgl,
             entries: &[
-<<<<<<< HEAD
                 wgpu::BindGroupEntry { binding: 0, resource: self.light_buf.as_entire_binding() },
                 wgpu::BindGroupEntry { binding: 1, resource: wgpu::BindingResource::TextureView(&self.shadow_view) },
                 wgpu::BindGroupEntry { binding: 2, resource: wgpu::BindingResource::Sampler(&self.shadow_sampler) },
-=======
-                wgpu::BindGroupEntry {
-                    binding: 0,
-                    resource: self.light_buf.as_entire_binding(),
-                },
-                wgpu::BindGroupEntry {
-                    binding: 1,
-                    resource: wgpu::BindingResource::TextureViewArray(&self.shadow_views),
-                },
-                wgpu::BindGroupEntry {
-                    binding: 2,
-                    resource: wgpu::BindingResource::Sampler(&self.shadow_sampler),
-                },
->>>>>>> aeac5fd7
             ],
             label: Some("light_bg"),
         });
