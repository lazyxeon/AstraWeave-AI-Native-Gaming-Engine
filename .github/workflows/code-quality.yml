name: Code Quality

on:
  push:
    branches: [ "main" ]
  pull_request:
    branches: [ "main" ]

permissions:
  contents: read

env:
  CARGO_TERM_COLOR: always

jobs:
  clippy:
    name: Clippy
    runs-on: ubuntu-latest
    steps:
      - uses: actions/checkout@v5
      
      - name: Install system dependencies (Linux)
        run: |
          sudo apt-get update
          # Core dev tools
          sudo apt-get install -y build-essential pkg-config cmake ninja-build
          # X11 + GL/EGL for winit/glutin/egui (wgpu paths)
          sudo apt-get install -y \
            libx11-dev libxi-dev libxcursor-dev libxrandr-dev libxinerama-dev \
            libxkbcommon-dev libxkbcommon-x11-dev libx11-xcb-dev \
            libxcb1-dev libxcb-randr0-dev libxcb-xfixes0-dev libxcb-shape0-dev libxcb-xkb-dev \
            libgl1-mesa-dev libegl1-mesa-dev
          # Wayland headers (winit can target both X11 and Wayland)
          sudo apt-get install -y wayland-protocols libwayland-dev
          # Audio for cpal/rodio
          sudo apt-get install -y libasound2-dev libpulse-dev libudev-dev
          # Vulkan runtime (not strictly needed to compile, helpful for runtime CI/tools)
          sudo apt-get install -y mesa-vulkan-drivers vulkan-tools
      
      - name: Install Rust
        uses: dtolnay/rust-toolchain@stable
        with:
          components: clippy
<<<<<<< HEAD
      - name: Clippy check
        run: cargo clippy -p astraweave-core -p astraweave-ai -p astraweave-physics -p astraweave-nav -p astraweave-render -p hello_companion --all-features -- -D warnings
=======
          
      - name: Clippy check - Core Components
        run: |
          cargo clippy \
            -p astraweave-core \
            -p astraweave-ai \
            -p astraweave-physics \
            -p astraweave-nav \
            -p astraweave-render \
            -p hello_companion \
            --all-features -- -D warnings
>>>>>>> e67aba30

  rustfmt:
    name: Rustfmt
    runs-on: ubuntu-latest
    steps:
      - uses: actions/checkout@v5
      - name: Install Rust
        uses: dtolnay/rust-toolchain@stable
        with:
          components: rustfmt
<<<<<<< HEAD
      - name: Check formatting
        run: cargo fmt -p astraweave-core -p astraweave-ai -p astraweave-physics -p astraweave-nav -p astraweave-render -p hello_companion --check
=======
      - name: Format check - Core Components
        run: |
          cargo fmt --check \
            -p astraweave-core \
            -p astraweave-ai \
            -p astraweave-physics \
            -p astraweave-nav \
            -p astraweave-render \
            -p hello_companion
>>>>>>> e67aba30
<|MERGE_RESOLUTION|>--- conflicted
+++ resolved
@@ -41,10 +41,6 @@
         uses: dtolnay/rust-toolchain@stable
         with:
           components: clippy
-<<<<<<< HEAD
-      - name: Clippy check
-        run: cargo clippy -p astraweave-core -p astraweave-ai -p astraweave-physics -p astraweave-nav -p astraweave-render -p hello_companion --all-features -- -D warnings
-=======
           
       - name: Clippy check - Core Components
         run: |
@@ -56,7 +52,6 @@
             -p astraweave-render \
             -p hello_companion \
             --all-features -- -D warnings
->>>>>>> e67aba30
 
   rustfmt:
     name: Rustfmt
@@ -67,10 +62,7 @@
         uses: dtolnay/rust-toolchain@stable
         with:
           components: rustfmt
-<<<<<<< HEAD
-      - name: Check formatting
-        run: cargo fmt -p astraweave-core -p astraweave-ai -p astraweave-physics -p astraweave-nav -p astraweave-render -p hello_companion --check
-=======
+          
       - name: Format check - Core Components
         run: |
           cargo fmt --check \
@@ -79,5 +71,4 @@
             -p astraweave-physics \
             -p astraweave-nav \
             -p astraweave-render \
-            -p hello_companion
->>>>>>> e67aba30
+            -p hello_companion