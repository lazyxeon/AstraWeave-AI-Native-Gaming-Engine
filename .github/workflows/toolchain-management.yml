name: Rust Toolchain Management

on:
  push:
    branches: [ main ]
    paths:
      - 'rust-toolchain.toml'
      - '.cargo/config.toml'
      - 'Cargo.toml'
      - 'Cargo.lock'
  pull_request:
    branches: [ main ]
    paths:
      - 'rust-toolchain.toml'
      - '.cargo/config.toml'
      - 'Cargo.toml'
      - 'Cargo.lock'
  workflow_dispatch:
    inputs:
      toolchain_version:
        description: 'Rust toolchain version to test'
        required: false
        default: 'stable'
        type: string
      test_mode:
        description: 'Testing mode'
        required: true
        default: 'compatibility'
        type: choice
        options:
          - compatibility
          - performance
          - nightly-features

permissions:
  contents: read

env:
  CARGO_TERM_COLOR: always
  CARGO_NET_RETRY: 10
  RUST_BACKTRACE: 1
  # Consistent exclusion list for problematic crates
  EXCLUDED_PACKAGES: "--exclude astraweave-author --exclude visual_3d --exclude ui_controls_demo --exclude npc_town_demo --exclude rhai_authoring --exclude cutscene_render_demo --exclude weaving_playground --exclude combat_physics_demo --exclude navmesh_demo --exclude physics_demo3d --exclude debug_toolkit_demo --exclude aw_debug --exclude aw_editor --exclude aw_asset_cli"

jobs:
  toolchain-validation:
    name: Toolchain Validation (${{ matrix.toolchain }})
    runs-on: ${{ matrix.os }}
    strategy:
      fail-fast: false
      matrix:
        os: [ubuntu-latest, windows-latest, macos-latest]
        toolchain: 
          - stable
          - "1.89.0"  # Pinned version
          - "1.88.0"  # Previous stable for compatibility
          - beta
        include:
          # Test nightly features if requested
          - os: ubuntu-latest
            toolchain: nightly
            experimental: true
        exclude:
          # Skip beta/older versions on Windows/macOS to reduce CI time and cost
          - os: windows-latest
            toolchain: beta
          - os: windows-latest  
            toolchain: "1.88.0"
          - os: macos-latest
            toolchain: "1.88.0"
          - os: macos-latest
            toolchain: beta

    continue-on-error: ${{ matrix.experimental || false }}

    steps:
      - name: Checkout repository
        uses: actions/checkout@v5

      - name: Set up Rust toolchain
        uses: dtolnay/rust-toolchain@master
        with:
          toolchain: ${{ github.event.inputs.toolchain_version || matrix.toolchain }}
          components: rustfmt, clippy, rust-src, rust-analyzer

      - name: Install system dependencies (Ubuntu)
        if: matrix.os == 'ubuntu-latest'
        run: |
          sudo apt-get update
          sudo apt-get install -y \
            build-essential pkg-config cmake ninja-build \
            libx11-dev libxi-dev libxcursor-dev libxrandr-dev \
            libasound2-dev libudev-dev

      - name: Install system dependencies (macOS)
        if: matrix.os == 'macos-latest'
        run: brew install pkg-config cmake

      - name: Install sccache
        uses: mozilla-actions/sccache-action@v0.0.6

      - name: Configure sccache
        run: |
          echo "RUSTC_WRAPPER=sccache" >> $GITHUB_ENV
          echo "SCCACHE_GHA_ENABLED=true" >> $GITHUB_ENV

      - name: Validate toolchain configuration
        run: |
          echo "=== Rust Toolchain Information ==="
          rustc --version
          cargo --version
          rustup show
          
          echo "=== Cargo Configuration ==="
          cat .cargo/config.toml
          
          echo "=== Toolchain Configuration ==="
          cat rust-toolchain.toml

      - name: Set up toolchain-specific cache
        uses: Swatinem/rust-cache@v2
        with:
          workspaces: "."
          key: toolchain-${{ matrix.os }}-${{ matrix.toolchain }}-v3
          cache-all-crates: true

      - name: Check workspace compatibility
        run: |
          # Test basic compilation with this toolchain
<<<<<<< HEAD
          cargo check --workspace ${{ env.EXCLUDED_PACKAGES }}

      - name: Run minimal test suite
        run: |
          cargo test --workspace ${{ env.EXCLUDED_PACKAGES }} --lib
=======
          cargo check-all

      - name: Run minimal test suite
        run: |
          cargo test-all --lib
>>>>>>> 7479bacf

      - name: Check code formatting compatibility
        if: matrix.toolchain != 'nightly'  # Nightly may have different formatting rules
        run: cargo fmt --all --check

      - name: Run clippy with toolchain
        run: |
<<<<<<< HEAD
          cargo clippy --workspace ${{ env.EXCLUDED_PACKAGES }} \
            --all-features --all-targets -- -D warnings
=======
          cargo clippy-all
>>>>>>> 7479bacf

      - name: Test nightly features (if nightly)
        if: matrix.toolchain == 'nightly'
        run: |
          # Test unstable features that might be beneficial
          echo 'Testing nightly-specific features...'
          # Add any nightly feature tests here
          cargo check --all-features || true

  msrv-check:
    name: Minimum Supported Rust Version Check
    runs-on: ubuntu-latest
    
    steps:
      - name: Checkout repository
        uses: actions/checkout@v5

      - name: Install MSRV from Cargo.toml
        run: |
          # Extract MSRV if specified in Cargo.toml
          if grep -q "rust-version" Cargo.toml; then
            MSRV=$(grep "rust-version" Cargo.toml | cut -d'"' -f2)
          else
            # Use toolchain version as fallback
            MSRV=$(grep "channel" rust-toolchain.toml | cut -d'"' -f2)
          fi
          echo "MSRV=$MSRV" >> $GITHUB_ENV
          echo "Detected MSRV: $MSRV"

      - name: Set up MSRV toolchain
        uses: dtolnay/rust-toolchain@master
        with:
          toolchain: ${{ env.MSRV }}

      - name: Install system dependencies
        run: |
          sudo apt-get update
          sudo apt-get install -y \
            build-essential pkg-config cmake ninja-build \
            libx11-dev libxi-dev libxcursor-dev libxrandr-dev \
            libasound2-dev libudev-dev

      - name: Set up MSRV cache
        uses: Swatinem/rust-cache@v2
        with:
          workspaces: "."
          key: msrv-${{ env.MSRV }}-v3

      - name: Check MSRV compatibility
        run: |
<<<<<<< HEAD
          cargo check --workspace ${{ env.EXCLUDED_PACKAGES }}
=======
          cargo check-all
>>>>>>> 7479bacf

  performance-benchmarking:
    name: Toolchain Performance Comparison
    runs-on: ubuntu-latest
    if: github.event.inputs.test_mode == 'performance' || github.event_name == 'push'
    
    strategy:
      matrix:
        toolchain: [stable, "1.89.0", beta]
        
    steps:
      - name: Checkout repository
        uses: actions/checkout@v5

      - name: Set up Rust toolchain
        uses: dtolnay/rust-toolchain@master
        with:
          toolchain: ${{ matrix.toolchain }}

      - name: Install system dependencies
        run: |
          sudo apt-get update
          sudo apt-get install -y \
            build-essential pkg-config cmake ninja-build \
            libx11-dev libxi-dev libxcursor-dev libxrandr-dev \
            libasound2-dev libudev-dev time

      - name: Install sccache
        uses: mozilla-actions/sccache-action@v0.0.6

      - name: Configure sccache
        run: |
          echo "RUSTC_WRAPPER=sccache" >> $GITHUB_ENV
          echo "SCCACHE_GHA_ENABLED=true" >> $GITHUB_ENV

      - name: Set up performance cache
        uses: Swatinem/rust-cache@v2
        with:
          workspaces: "."
          key: perf-${{ matrix.toolchain }}-v3

      - name: Benchmark compilation time
        run: |
          echo "=== Compilation Performance for ${{ matrix.toolchain }} ===" > perf-${{ matrix.toolchain }}.txt
          echo "" >> perf-${{ matrix.toolchain }}.txt
          
          # Clean build timing
          cargo clean
          echo "Clean build:" >> perf-${{ matrix.toolchain }}.txt
          /usr/bin/time -f "Real: %E, User: %U, System: %S, Memory: %M KB" \
            cargo build --release \
              -p astraweave-core \
              -p astraweave-ai \
              -p astraweave-physics \
              -p hello_companion 2>&1 | tail -1 >> perf-${{ matrix.toolchain }}.txt
          
          # Incremental build timing
          echo "Incremental build:" >> perf-${{ matrix.toolchain }}.txt
          /usr/bin/time -f "Real: %E, User: %U, System: %S, Memory: %M KB" \
            cargo build --release \
              -p astraweave-core \
              -p astraweave-ai \
              -p astraweave-physics \
              -p hello_companion 2>&1 | tail -1 >> perf-${{ matrix.toolchain }}.txt

      - name: Upload performance results
        uses: actions/upload-artifact@v4
        with:
          name: performance-${{ matrix.toolchain }}
          path: perf-${{ matrix.toolchain }}.txt
          retention-days: 30

  toolchain-report:
    name: Generate Toolchain Report
    runs-on: ubuntu-latest
    needs: [toolchain-validation, msrv-check]
    if: always()
    
    steps:
      - name: Checkout repository
        uses: actions/checkout@v5

      - name: Generate toolchain compatibility report
        run: |
          echo "# Rust Toolchain Compatibility Report" > toolchain-report.md
          echo "Generated on: $(date)" >> toolchain-report.md
          echo "" >> toolchain-report.md
          
          echo "## Toolchain Configuration" >> toolchain-report.md
          echo '```toml' >> toolchain-report.md
          cat rust-toolchain.toml >> toolchain-report.md
          echo '```' >> toolchain-report.md
          echo "" >> toolchain-report.md
          
          echo "## Cargo Configuration" >> toolchain-report.md
          echo '```toml' >> toolchain-report.md
          cat .cargo/config.toml >> toolchain-report.md
          echo '```' >> toolchain-report.md
          echo "" >> toolchain-report.md
          
          echo "## Validation Results" >> toolchain-report.md
          echo "Check the individual job results for detailed compatibility information." >> toolchain-report.md
          
          echo "## Recommendations" >> toolchain-report.md
          echo "- Pin to Rust 1.89.0 for stable builds" >> toolchain-report.md
          echo "- Test with beta channel regularly" >> toolchain-report.md
          echo "- Monitor nightly for upcoming features" >> toolchain-report.md

      - name: Upload toolchain report
        uses: actions/upload-artifact@v4
        with:
          name: toolchain-report
          path: toolchain-report.md
          retention-days: 30<|MERGE_RESOLUTION|>--- conflicted
+++ resolved
@@ -127,19 +127,11 @@
       - name: Check workspace compatibility
         run: |
           # Test basic compilation with this toolchain
-<<<<<<< HEAD
-          cargo check --workspace ${{ env.EXCLUDED_PACKAGES }}
+          cargo check-all
 
       - name: Run minimal test suite
         run: |
-          cargo test --workspace ${{ env.EXCLUDED_PACKAGES }} --lib
-=======
-          cargo check-all
-
-      - name: Run minimal test suite
-        run: |
           cargo test-all --lib
->>>>>>> 7479bacf
 
       - name: Check code formatting compatibility
         if: matrix.toolchain != 'nightly'  # Nightly may have different formatting rules
@@ -147,12 +139,7 @@
 
       - name: Run clippy with toolchain
         run: |
-<<<<<<< HEAD
-          cargo clippy --workspace ${{ env.EXCLUDED_PACKAGES }} \
-            --all-features --all-targets -- -D warnings
-=======
           cargo clippy-all
->>>>>>> 7479bacf
 
       - name: Test nightly features (if nightly)
         if: matrix.toolchain == 'nightly'
@@ -203,11 +190,7 @@
 
       - name: Check MSRV compatibility
         run: |
-<<<<<<< HEAD
-          cargo check --workspace ${{ env.EXCLUDED_PACKAGES }}
-=======
           cargo check-all
->>>>>>> 7479bacf
 
   performance-benchmarking:
     name: Toolchain Performance Comparison
