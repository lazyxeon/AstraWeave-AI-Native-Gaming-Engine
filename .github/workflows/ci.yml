--- conflicted
+++ resolved
@@ -20,33 +20,10 @@
   CARGO_INCREMENTAL: 0  # Better for CI with sccache
   CARGO_NET_RETRY: 10
   RUST_BACKTRACE: short
-<<<<<<< HEAD
-  # Consistent exclusion list for problematic crates
-  EXCLUDED_PACKAGES: |
-    --exclude astraweave-author
-    --exclude visual_3d
-    --exclude ui_controls_demo
-    --exclude npc_town_demo
-    --exclude rhai_authoring
-    --exclude cutscene_render_demo
-    --exclude weaving_playground
-    --exclude combat_physics_demo
-    --exclude navmesh_demo
-    --exclude physics_demo3d
-    --exclude debug_toolkit_demo
-    --exclude aw_debug
-    --exclude aw_editor
-    --exclude aw_asset_cli
-    --exclude debug_overlay
-    --exclude astraweave-llm
-    --exclude llm_toolcall
-    --exclude llm_integration
-=======
   SCCACHE_CACHE_SIZE: "10G"
   SCCACHE_IDLE_TIMEOUT: 0
   # Centralized exclusion list for problematic crates
   EXCLUDED_PACKAGES: "--exclude astraweave-author --exclude visual_3d --exclude ui_controls_demo --exclude npc_town_demo --exclude rhai_authoring --exclude cutscene_render_demo --exclude weaving_playground --exclude combat_physics_demo --exclude navmesh_demo --exclude physics_demo3d --exclude debug_toolkit_demo --exclude aw_editor"
->>>>>>> 9bb051ab
 
 jobs:
   check:
@@ -88,14 +65,12 @@
       - name: Install system dependencies (macOS)
         if: runner.os == 'macOS'
         run: |
-<<<<<<< HEAD
           brew update
           brew install pkg-config
           # Ensure we use system OpenSSL to avoid ring crate issues
           echo "OPENSSL_ROOT_DIR=$(brew --prefix openssl)" >> $GITHUB_ENV
           echo "OPENSSL_LIB_DIR=$(brew --prefix openssl)/lib" >> $GITHUB_ENV
           echo "OPENSSL_INCLUDE_DIR=$(brew --prefix openssl)/include" >> $GITHUB_ENV
-=======
           brew install pkg-config cmake
 
       - name: Install system dependencies (Windows)
@@ -105,16 +80,11 @@
 
       - name: Install sccache
         uses: mozilla-actions/sccache-action@v0.0.6
->>>>>>> 9bb051ab
 
       - name: Setup Rust cache
         uses: Swatinem/rust-cache@v2
         with:
-<<<<<<< HEAD
-          key: ci-${{ matrix.os }}-v5
-=======
           key: check-${{ matrix.os }}-v5
->>>>>>> 9bb051ab
           cache-all-crates: true
           save-if: ${{ github.ref == 'refs/heads/main' }}
 
@@ -169,16 +139,9 @@
       - name: Install system dependencies (macOS)
         if: runner.os == 'macOS'
         run: |
-<<<<<<< HEAD
           brew update
-          brew install pkg-config
-          # Ensure we use system OpenSSL to avoid ring crate issues
-          echo "OPENSSL_ROOT_DIR=$(brew --prefix openssl)" >> $GITHUB_ENV
-          echo "OPENSSL_LIB_DIR=$(brew --prefix openssl)/lib" >> $GITHUB_ENV
-          echo "OPENSSL_INCLUDE_DIR=$(brew --prefix openssl)/include" >> $GITHUB_ENV
-=======
           brew install pkg-config cmake
->>>>>>> 9bb051ab
+
 
       - name: Install sccache
         uses: mozilla-actions/sccache-action@v0.0.6
@@ -186,7 +149,6 @@
       - name: Setup Rust cache
         uses: Swatinem/rust-cache@v2
         with:
-<<<<<<< HEAD
           key: build-${{ matrix.os }}-v5
           cache-all-crates: true
           cache-directories: |
@@ -259,10 +221,9 @@
         uses: dtolnay/rust-toolchain@master
         with:
           toolchain: stable
-=======
           key: build-${{ matrix.os }}-${{ matrix.profile }}-v5
           cache-all-crates: true
->>>>>>> 9bb051ab
+
 
       - name: Configure sccache
         run: |
@@ -270,7 +231,6 @@
 
       - name: Build core components (${{ matrix.profile }})
         run: |
-<<<<<<< HEAD
           brew update
           brew install pkg-config
           # Ensure we use system OpenSSL to avoid ring crate issues
@@ -284,7 +244,6 @@
         with:
           key: test-${{ matrix.os }}-v5
           cache-all-crates: true
-=======
           if [ "${{ matrix.profile }}" = "release" ]; then
             PROFILE_FLAG="--release"
           else
@@ -343,7 +302,6 @@
             echo "Using standard cargo test"
             cargo test --locked --workspace --lib ${{ env.EXCLUDED_PACKAGES }}
           fi
->>>>>>> 9bb051ab
 
       - name: Show sccache stats
         run: sccache --show-stats
@@ -380,24 +338,19 @@
       - name: Setup Rust cache
         uses: Swatinem/rust-cache@v2
         with:
-<<<<<<< HEAD
-          key: linting-v5
-=======
           key: quality-v5
->>>>>>> 9bb051ab
           cache-all-crates: true
 
       - name: Configure sccache
         run: |
           echo "RUSTC_WRAPPER=sccache" >> $GITHUB_ENV
 
-<<<<<<< HEAD
       - name: Set up Rust cache
         uses: Swatinem/rust-cache@v2
         with:
           key: security-v5
           cache-all-crates: true
-=======
+
       - name: Check code formatting
         run: |
           # Check formatting on core working crates only to avoid issues with problematic crates
@@ -413,7 +366,6 @@
         run: |
           cargo clippy --workspace --locked ${{ env.EXCLUDED_PACKAGES }} \
             --all-features --all-targets -- -D warnings
->>>>>>> 9bb051ab
 
       - name: Install security audit tools
         run: |
