--- conflicted
+++ resolved
@@ -78,13 +78,10 @@
         run: cargo fetch --locked
 
       # ---- Core component checks ----
-<<<<<<< HEAD
       - name: Cargo check (workspace, excludes)
-        run: cargo check --locked --workspace ${{ env.EXCLUDED_PACKAGES }}
-=======
-      - name: Cargo check (workspace - all crates now work!)
-        run: cargo check --locked --workspace
->>>>>>> c9dee117
+        run: >
+          cargo check --locked --workspace
+          ${{ env.EXCLUDED_PACKAGES }}
 
   build:
     name: Build (${{ matrix.os }})
@@ -136,55 +133,6 @@
 
       # ---- Build core working components (debug) ----
       - name: Build core components (debug)
-<<<<<<< HEAD
-        run: |
-          cargo build --frozen --verbose \
-            -p astraweave-core \
-            -p astraweave-ai \
-            -p astraweave-physics \
-            -p astraweave-nav \
-            -p astraweave-render \
-            -p astraweave-gameplay \
-            -p astraweave-audio \
-            -p astraweave-npc \
-            -p astraweave-input \
-            -p astraweave-ui \
-            -p astraweave-net \
-            -p astraweave-director \
-            -p astraweave-memory \
-            -p astraweave-persona \
-            -p astraweave-llm \
-            -p astraweave-ipc \
-            -p hello_companion
-
-      # ---- Build working examples (debug, non-blocking) ----
-      - name: Build working examples (debug)
-        continue-on-error: true
-        run: |
-          cargo build --frozen --verbose \
-            -p hello_companion \
-            -p adaptive_boss \
-            -p companion_profile \
-            -p ipc_loopback \
-            -p llm_toolcall \
-            -p phase_director \
-            -p persona_loader \
-            -p coop_server \
-            -p coop_client \
-            -p audio_spatial_demo \
-            -p dialogue_voice_demo || echo "Some examples failed to build"
-
-      # ---- Release build for selected core components ----
-      - name: Build core components (release)
-        run: |
-          cargo build --frozen --release --verbose \
-            -p astraweave-core \
-            -p astraweave-ai \
-            -p astraweave-physics \
-            -p astraweave-nav \
-            -p astraweave-render \
-            -p hello_companion
-=======
         run: >
           cargo build --frozen --verbose
           -p astraweave-core
@@ -201,39 +149,25 @@
           -p astraweave-director
           -p astraweave-memory
           -p astraweave-persona
-          -p astraweave-llm
           -p astraweave-ipc
-          -p astraweave-author
           -p hello_companion
 
-      # ---- Build all examples (debug) ----
-      - name: Build all examples (debug)
+      # ---- Build working examples (debug, non-blocking) ----
+      - name: Build working examples (debug)
+        continue-on-error: true
         run: >
           cargo build --frozen --verbose
           -p hello_companion
           -p adaptive_boss
           -p companion_profile
           -p ipc_loopback
-          -p debug_overlay
           -p llm_toolcall
-          -p llm_integration
           -p phase_director
           -p persona_loader
-          -p rhai_authoring
           -p coop_server
           -p coop_client
-          -p visual_3d
-          -p physics_demo3d
-          -p navmesh_demo
-          -p weaving_playground
-          -p crafting_combat_demo
-          -p quest_dialogue_demo
-          -p combat_physics_demo
-          -p cutscene_render_demo
           -p audio_spatial_demo
           -p dialogue_voice_demo
-          -p npc_town_demo
-          -p ui_controls_demo
 
       # ---- Release build for selected core components ----
       - name: Build core components (release)
@@ -244,9 +178,7 @@
           -p astraweave-physics
           -p astraweave-nav
           -p astraweave-render
-          -p astraweave-author
           -p hello_companion
->>>>>>> c9dee117
 
   test:
     name: Test (${{ matrix.os }})
@@ -293,13 +225,10 @@
           cache-all-crates: true
 
       # ---- Run tests ----
-<<<<<<< HEAD
       - name: Run tests (workspace, excludes)
-        run: cargo test --workspace --locked --lib ${{ env.EXCLUDED_PACKAGES }}
-=======
-      - name: Run tests (all workspace crates)
-        run: cargo test --workspace --locked --lib
->>>>>>> c9dee117
+        run: >
+          cargo test --workspace --locked --lib
+          ${{ env.EXCLUDED_PACKAGES }}
 
   linting:
     name: Code Quality (Linux)
@@ -333,16 +262,16 @@
           key: linting-v3
           cache-all-crates: true
 
+      # ---- Code formatting ----
       - name: Check code formatting
         run: cargo fmt --all --check
 
-<<<<<<< HEAD
+      # ---- Clippy linting ----
       - name: Run Clippy (workspace, excludes, warnings as errors)
-        run: cargo clippy --workspace --locked ${{ env.EXCLUDED_PACKAGES }} --all-features --all-targets -- -D warnings
-=======
-      - name: Run Clippy (all workspace crates)
-        run: cargo clippy --workspace --locked --all-features --all-targets
->>>>>>> c9dee117
+        run: >
+          cargo clippy --workspace --locked
+          ${{ env.EXCLUDED_PACKAGES }}
+          --all-features --all-targets -- -D warnings
 
   security:
     name: Security Audit
@@ -414,11 +343,9 @@
           key: msrv-${{ steps.msrv.outputs.version }}-v3
 
       - name: Check MSRV compatibility
-<<<<<<< HEAD
-        run: cargo check --workspace --locked ${{ env.EXCLUDED_PACKAGES }}
-=======
-        run: cargo check --workspace --locked
->>>>>>> c9dee117
+        run: >
+          cargo check --workspace --locked
+          ${{ env.EXCLUDED_PACKAGES }}
 
   demo:
     name: Demo Execution (Linux)
