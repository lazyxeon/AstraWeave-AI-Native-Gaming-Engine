name: Comprehensive CI Pipeline

on:
  push:
    branches: [ main, develop ]
  pull_request:
    branches: [ main, develop ]

# Prevent multiple CI runs on same PR/branch
concurrency:
  group: ${{ github.workflow }}-${{ github.ref }}
  cancel-in-progress: true

# Harden token scope (helps with Scorecard "Token-Permissions")  
permissions:
  contents: read

env:
  CARGO_TERM_COLOR: always
  CARGO_INCREMENTAL: 0  # Better for CI with sccache
  CARGO_NET_RETRY: 10
  RUST_BACKTRACE: short
  SCCACHE_CACHE_SIZE: "10G"
  SCCACHE_IDLE_TIMEOUT: 0
  # Centralized exclusion list for problematic crates
  EXCLUDED_PACKAGES: "--exclude astraweave-author --exclude visual_3d --exclude ui_controls_demo --exclude npc_town_demo --exclude rhai_authoring --exclude cutscene_render_demo --exclude weaving_playground --exclude combat_physics_demo --exclude navmesh_demo --exclude physics_demo3d --exclude debug_toolkit_demo --exclude aw_editor"

jobs:
  check:
    name: Quick Check (${{ matrix.os }})
    runs-on: ${{ matrix.os }}
    timeout-minutes: 30
    strategy:
      fail-fast: false
      matrix:
        os: [ubuntu-latest]
        # Only run on other platforms for main branch pushes and PRs to main
        include:
          - os: macos-latest
            if: github.ref == 'refs/heads/main' || github.base_ref == 'main'
          - os: windows-latest
            if: github.ref == 'refs/heads/main' || github.base_ref == 'main'

    steps:
      - name: Checkout
        uses: actions/checkout@v5

      - name: Install Rust toolchain
        uses: dtolnay/rust-toolchain@stable
        with:
          components: rustfmt, clippy

      - name: Install system dependencies (Linux)
        if: runner.os == 'Linux'
        run: |
          sudo apt-get update -q
          sudo apt-get install -y -q \
            build-essential pkg-config cmake ninja-build \
            libx11-dev libxi-dev libxcursor-dev libxrandr-dev libxinerama-dev \
            libxkbcommon-dev libxkbcommon-x11-dev libx11-xcb-dev \
            libxcb1-dev libxcb-randr0-dev libxcb-xfixes0-dev libxcb-shape0-dev libxcb-xkb-dev \
            libgl1-mesa-dev libegl1-mesa-dev wayland-protocols libwayland-dev \
            libasound2-dev libpulse-dev libudev-dev

      - name: Install system dependencies (macOS)
        if: runner.os == 'macOS'
        run: |
          brew update
          brew install pkg-config
          # Ensure we use system OpenSSL to avoid ring crate issues
          echo "OPENSSL_ROOT_DIR=$(brew --prefix openssl)" >> $GITHUB_ENV
          echo "OPENSSL_LIB_DIR=$(brew --prefix openssl)/lib" >> $GITHUB_ENV
          echo "OPENSSL_INCLUDE_DIR=$(brew --prefix openssl)/include" >> $GITHUB_ENV
          brew install pkg-config cmake

      - name: Install system dependencies (Windows)
        if: runner.os == 'Windows'
        run: |
          echo "Windows dependencies managed via vcpkg"

      - name: Install sccache
        uses: mozilla-actions/sccache-action@v0.0.6

      - name: Setup Rust cache
        uses: Swatinem/rust-cache@v2
        with:
<<<<<<< HEAD
          workspaces: "."
          key: ci-${{ matrix.os }}-v5
=======
          key: check-${{ matrix.os }}-v5
>>>>>>> 7479bacf
          cache-all-crates: true
          save-if: ${{ github.ref == 'refs/heads/main' }}

      - name: Configure sccache
        run: |
          echo "RUSTC_WRAPPER=sccache" >> $GITHUB_ENV

      - name: Fetch dependencies
        run: cargo fetch --locked

      - name: Check workspace (core components)
        run: cargo check --locked --workspace ${{ env.EXCLUDED_PACKAGES }}

  build:
    name: Build & Test (${{ matrix.os }}, ${{ matrix.profile }})
    runs-on: ${{ matrix.os }}
    needs: check
    timeout-minutes: 60
    strategy:
      fail-fast: false
      matrix:
        os: [ubuntu-latest]
        profile: [debug, release]
        # Extend matrix for main branch
        include:
          - os: macos-latest
            profile: debug
            if: github.ref == 'refs/heads/main' || github.base_ref == 'main'
          - os: windows-latest
            profile: debug
            if: github.ref == 'refs/heads/main' || github.base_ref == 'main'

    steps:
      - name: Checkout
        uses: actions/checkout@v5

      - name: Install Rust toolchain
        uses: dtolnay/rust-toolchain@stable

      - name: Install system dependencies (Linux)
        if: runner.os == 'Linux'
        run: |
          sudo apt-get update -q
          sudo apt-get install -y -q \
            build-essential pkg-config cmake ninja-build \
            libx11-dev libxi-dev libxcursor-dev libxrandr-dev libxinerama-dev \
            libxkbcommon-dev libxkbcommon-x11-dev libx11-xcb-dev \
            libxcb1-dev libxcb-randr0-dev libxcb-xfixes0-dev libxcb-shape0-dev libxcb-xkb-dev \
            libgl1-mesa-dev libegl1-mesa-dev wayland-protocols libwayland-dev \
            libasound2-dev libpulse-dev libudev-dev mesa-vulkan-drivers vulkan-tools

      - name: Install system dependencies (macOS)
        if: runner.os == 'macOS'
        run: |
          brew update
          brew install pkg-config cmake


      - name: Install sccache
        uses: mozilla-actions/sccache-action@v0.0.6

      - name: Setup Rust cache
        uses: Swatinem/rust-cache@v2
        with:
<<<<<<< HEAD
          workspaces: "."
=======
>>>>>>> 7479bacf
          key: build-${{ matrix.os }}-v5
          cache-all-crates: true
          cache-directories: |
            ~/.cargo/bin/
            ~/.cargo/registry/cache/

      # ---- Build core working components (debug) ----
      - name: Build core components (debug)
        run: >
          cargo build --frozen --verbose
          -p astraweave-core
          -p astraweave-ai
          -p astraweave-physics
          -p astraweave-nav
          -p astraweave-render
          -p astraweave-gameplay
          -p astraweave-audio
          -p astraweave-npc
          -p astraweave-input
          -p astraweave-ui
          -p astraweave-net
          -p astraweave-director
          -p astraweave-memory
          -p astraweave-persona
          -p astraweave-ipc
          -p astraweave-sdk
          -p hello_companion

      # ---- Build working examples (debug, non-blocking) ----
      - name: Build working examples (debug)
        continue-on-error: true
        run: >
          cargo build --frozen --verbose
          -p hello_companion
          -p adaptive_boss
          -p companion_profile
          -p ipc_loopback
          -p phase_director
          -p persona_loader
          -p coop_server
          -p coop_client
          -p audio_spatial_demo
          -p dialogue_voice_demo

      # ---- Release build for selected core components ----
      - name: Build core components (release)
        run: >
          cargo build --frozen --release --verbose
          -p astraweave-core
          -p astraweave-ai
          -p astraweave-physics
          -p astraweave-nav
          -p astraweave-render
          -p hello_companion

  test:
    name: Test (${{ matrix.os }})
    runs-on: ${{ matrix.os }}
    needs: check
    strategy:
      fail-fast: false
      matrix:
        os: [ubuntu-latest, macos-latest, windows-latest]

    steps:
      - name: Checkout
        uses: actions/checkout@v5

      - name: Install Rust toolchain
        uses: dtolnay/rust-toolchain@master
        with:
          toolchain: stable
          key: build-${{ matrix.os }}-${{ matrix.profile }}-v5
          cache-all-crates: true


      - name: Configure sccache
        run: |
          echo "RUSTC_WRAPPER=sccache" >> $GITHUB_ENV

      - name: Build core components (${{ matrix.profile }})
        run: |
          brew update
          brew install pkg-config
          # Ensure we use system OpenSSL to avoid ring crate issues
          echo "OPENSSL_ROOT_DIR=$(brew --prefix openssl)" >> $GITHUB_ENV
          echo "OPENSSL_LIB_DIR=$(brew --prefix openssl)/lib" >> $GITHUB_ENV
          echo "OPENSSL_INCLUDE_DIR=$(brew --prefix openssl)/include" >> $GITHUB_ENV

      # ---- Cargo cache ----
      - name: Set up Rust cache
        uses: Swatinem/rust-cache@v2
        with:
<<<<<<< HEAD
          workspaces: "."
=======
>>>>>>> 7479bacf
          key: test-${{ matrix.os }}-v5
          cache-all-crates: true
          if [ "${{ matrix.profile }}" = "release" ]; then
            PROFILE_FLAG="--release"
          else
            PROFILE_FLAG=""
          fi
          
          cargo build --locked $PROFILE_FLAG \
            -p astraweave-core \
            -p astraweave-ai \
            -p astraweave-physics \
            -p astraweave-nav \
            -p astraweave-render \
            -p astraweave-gameplay \
            -p astraweave-audio \
            -p astraweave-input \
            -p astraweave-ui \
            -p astraweave-net \
            -p astraweave-director \
            -p astraweave-memory \
            -p astraweave-persona \
            -p astraweave-ipc \
            -p astraweave-llm \
            -p astraweave-sdk \
            -p hello_companion

      - name: Build working examples (${{ matrix.profile }})
        continue-on-error: true
        run: |
          if [ "${{ matrix.profile }}" = "release" ]; then
            PROFILE_FLAG="--release"
          else
            PROFILE_FLAG=""
          fi
          
          cargo build --locked $PROFILE_FLAG \
            -p adaptive_boss \
            -p companion_profile \
            -p ipc_loopback \
            -p llm_toolcall \
            -p llm_integration \
            -p phase_director \
            -p persona_loader \
            -p coop_server \
            -p coop_client \
            -p audio_spatial_demo \
            -p dialogue_voice_demo

      - name: Run tests
        if: matrix.profile == 'debug'
        run: |
          # Install cargo-nextest if available for faster test execution
          if cargo install --list | grep -q cargo-nextest; then
            echo "Using cargo-nextest for faster test execution"
            cargo nextest run --locked --workspace ${{ env.EXCLUDED_PACKAGES }}
          else
            echo "Using standard cargo test"
            cargo test --locked --workspace --lib ${{ env.EXCLUDED_PACKAGES }}
          fi

      - name: Show sccache stats
        run: sccache --show-stats

  code-quality:
    name: Code Quality & Security
    runs-on: ubuntu-latest
    needs: check
    timeout-minutes: 45

    steps:
      - name: Checkout
        uses: actions/checkout@v5

      - name: Install Rust toolchain
        uses: dtolnay/rust-toolchain@stable
        with:
          components: rustfmt, clippy

      - name: Install system dependencies
        run: |
          sudo apt-get update -q
          sudo apt-get install -y -q \
            build-essential pkg-config cmake ninja-build \
            libx11-dev libxi-dev libxcursor-dev libxrandr-dev libxinerama-dev \
            libxkbcommon-dev libxkbcommon-x11-dev libx11-xcb-dev \
            libxcb1-dev libxcb-randr0-dev libxcb-xfixes0-dev libxcb-shape0-dev libxcb-xkb-dev \
            libgl1-mesa-dev libegl1-mesa-dev wayland-protocols libwayland-dev \
            libasound2-dev libpulse-dev libudev-dev

      - name: Install sccache
        uses: mozilla-actions/sccache-action@v0.0.6

      - name: Setup Rust cache
        uses: Swatinem/rust-cache@v2
        with:
<<<<<<< HEAD
          workspaces: "."
          key: linting-v5
=======
          key: quality-v5
>>>>>>> 7479bacf
          cache-all-crates: true

      - name: Configure sccache
        run: |
          echo "RUSTC_WRAPPER=sccache" >> $GITHUB_ENV

      - name: Set up Rust cache
        uses: Swatinem/rust-cache@v2
        with:
<<<<<<< HEAD
          workspaces: "."
=======
>>>>>>> 7479bacf
          key: security-v5
          cache-all-crates: true

      - name: Check code formatting
        run: |
          # Check formatting on core working crates only to avoid issues with problematic crates
          cargo fmt --check \
            -p astraweave-core \
            -p astraweave-ai \
            -p astraweave-physics \
            -p astraweave-nav \
            -p astraweave-render \
            -p hello_companion

      - name: Run Clippy (warnings as errors)
        run: |
          cargo clippy --workspace --locked ${{ env.EXCLUDED_PACKAGES }} \
            --all-features --all-targets -- -D warnings

      - name: Install security audit tools
        run: |
          cargo install --locked cargo-audit || echo "cargo-audit already installed"
          cargo install --locked cargo-deny || echo "cargo-deny already installed"

      - name: Run security audit
        run: |
          cargo audit --ignore RUSTSEC-2020-0071 || echo "Audit completed with warnings"

      - name: Run cargo-deny
        run: |
          if [ -f "deny.toml" ]; then
            cargo deny check || echo "Deny check completed with warnings"
          else
            echo "deny.toml not found; skipping cargo-deny"
          fi

  msrv:
    name: Minimum Supported Rust Version
    runs-on: ubuntu-latest
    timeout-minutes: 30

    steps:
      - name: Checkout
        uses: actions/checkout@v5

      - name: Install system dependencies
        run: |
          sudo apt-get update -q
          sudo apt-get install -y -q \
            build-essential pkg-config cmake ninja-build \
            libx11-dev libxi-dev libxcursor-dev libxrandr-dev \
            libasound2-dev libudev-dev

      - name: Extract MSRV from rust-toolchain.toml
        id: msrv
        run: |
          if [ -f "rust-toolchain.toml" ]; then
            MSRV=$(grep 'channel.*=' rust-toolchain.toml | sed 's/.*"\(.*\)".*/\1/')
          else
            MSRV="1.89.0"
          fi
          echo "version=$MSRV" >> $GITHUB_OUTPUT
          echo "Detected MSRV: $MSRV"

      - name: Install MSRV toolchain
        uses: dtolnay/rust-toolchain@master
        with:
          toolchain: ${{ steps.msrv.outputs.version }}

      - name: Setup Rust cache
        uses: Swatinem/rust-cache@v2
        with:
<<<<<<< HEAD
          workspaces: "."
=======
>>>>>>> 7479bacf
          key: msrv-${{ steps.msrv.outputs.version }}-v5

      - name: Check MSRV compatibility
        run: |
          cargo check --workspace --locked ${{ env.EXCLUDED_PACKAGES }}

  demo:
    name: Demo Validation
    runs-on: ubuntu-latest
    needs: build
    timeout-minutes: 20

    steps:
      - name: Checkout
        uses: actions/checkout@v5

      - name: Install Rust toolchain
        uses: dtolnay/rust-toolchain@stable

      - name: Install system dependencies
        run: |
          sudo apt-get update -q
          sudo apt-get install -y -q \
            build-essential pkg-config cmake ninja-build \
            libx11-dev libxi-dev libxcursor-dev libxrandr-dev libxinerama-dev \
            libxkbcommon-dev libxkbcommon-x11-dev libx11-xcb-dev \
            libxcb1-dev libxcb-randr0-dev libxcb-xfixes0-dev libxcb-shape0-dev libxcb-xkb-dev \
            libgl1-mesa-dev libegl1-mesa-dev wayland-protocols libwayland-dev \
            libasound2-dev libpulse-dev libudev-dev

      - name: Setup Rust cache
        uses: Swatinem/rust-cache@v2
        with:
<<<<<<< HEAD
          workspaces: "."
=======
>>>>>>> 7479bacf
          key: demo-v5
          cache-all-crates: true

      - name: Build demo applications
        run: |
          cargo build --release -p hello_companion
          cargo build --release -p ipc_loopback

      - name: Run hello_companion demo (with timeout)
        run: |
          echo "Testing hello_companion demo..."
          timeout 10s cargo run --release -p hello_companion || echo "Demo completed or timed out as expected"

      - name: Validate IPC loopback example  
        run: |
          echo "Testing IPC loopback example..."
          cargo run --release -p ipc_loopback --bin server &
          SERVER_PID=$!
          sleep 2
          timeout 5s cargo run --release -p ipc_loopback --bin client || echo "IPC test completed"
          kill $SERVER_PID 2>/dev/null || true

      - name: Upload demo artifacts
        uses: actions/upload-artifact@v4
        with:
          name: demo-binaries-${{ github.sha }}
          path: |
            target/release/hello_companion
            target/release/server
            target/release/client
          retention-days: 7<|MERGE_RESOLUTION|>--- conflicted
+++ resolved
@@ -84,12 +84,8 @@
       - name: Setup Rust cache
         uses: Swatinem/rust-cache@v2
         with:
-<<<<<<< HEAD
-          workspaces: "."
-          key: ci-${{ matrix.os }}-v5
-=======
+          workspaces: "."
           key: check-${{ matrix.os }}-v5
->>>>>>> 7479bacf
           cache-all-crates: true
           save-if: ${{ github.ref == 'refs/heads/main' }}
 
@@ -154,10 +150,7 @@
       - name: Setup Rust cache
         uses: Swatinem/rust-cache@v2
         with:
-<<<<<<< HEAD
-          workspaces: "."
-=======
->>>>>>> 7479bacf
+          workspaces: "."
           key: build-${{ matrix.os }}-v5
           cache-all-crates: true
           cache-directories: |
@@ -251,10 +244,7 @@
       - name: Set up Rust cache
         uses: Swatinem/rust-cache@v2
         with:
-<<<<<<< HEAD
-          workspaces: "."
-=======
->>>>>>> 7479bacf
+          workspaces: "."
           key: test-${{ matrix.os }}-v5
           cache-all-crates: true
           if [ "${{ matrix.profile }}" = "release" ]; then
@@ -351,12 +341,8 @@
       - name: Setup Rust cache
         uses: Swatinem/rust-cache@v2
         with:
-<<<<<<< HEAD
-          workspaces: "."
-          key: linting-v5
-=======
+          workspaces: "."
           key: quality-v5
->>>>>>> 7479bacf
           cache-all-crates: true
 
       - name: Configure sccache
@@ -366,10 +352,7 @@
       - name: Set up Rust cache
         uses: Swatinem/rust-cache@v2
         with:
-<<<<<<< HEAD
-          workspaces: "."
-=======
->>>>>>> 7479bacf
+          workspaces: "."
           key: security-v5
           cache-all-crates: true
 
@@ -442,10 +425,7 @@
       - name: Setup Rust cache
         uses: Swatinem/rust-cache@v2
         with:
-<<<<<<< HEAD
-          workspaces: "."
-=======
->>>>>>> 7479bacf
+          workspaces: "."
           key: msrv-${{ steps.msrv.outputs.version }}-v5
 
       - name: Check MSRV compatibility
@@ -479,10 +459,7 @@
       - name: Setup Rust cache
         uses: Swatinem/rust-cache@v2
         with:
-<<<<<<< HEAD
-          workspaces: "."
-=======
->>>>>>> 7479bacf
+          workspaces: "."
           key: demo-v5
           cache-all-crates: true
 
