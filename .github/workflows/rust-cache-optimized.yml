name: Optimized Rust Build with Advanced Caching

on:
  push:
    branches: [ main, develop ]
  pull_request:
    branches: [ main, develop ]

# Prevent multiple CI runs on same PR/branch
concurrency:
  group: ${{ github.workflow }}-${{ github.ref }}
  cancel-in-progress: true

permissions:
  contents: read

env:
  CARGO_TERM_COLOR: always
  CARGO_INCREMENTAL: 0  # Disable incremental compilation (conflicts with sccache)
  CARGO_NET_RETRY: 10
  RUST_BACKTRACE: short
  RUSTFLAGS: "-D warnings -W unreachable-pub -W bare-trait-objects"
  RUSTDOCFLAGS: "-D warnings"
  # Optimize sccache usage
  SCCACHE_CACHE_SIZE: "10G"
  SCCACHE_IDLE_TIMEOUT: 0
<<<<<<< HEAD
  # Problematic packages to exclude from builds
  EXCLUDED_PACKAGES: "--exclude astraweave-author --exclude visual_3d --exclude ui_controls_demo --exclude npc_town_demo --exclude rhai_authoring --exclude navmesh_demo --exclude cutscene_render_demo --exclude weaving_playground --exclude combat_physics_demo --exclude physics_demo3d"
=======

  # Problematic packages to exclude from builds (aligned with Cargo.toml metadata)
  EXCLUDED_PACKAGES: "--exclude astraweave-author --exclude visual_3d --exclude ui_controls_demo --exclude npc_town_demo --exclude rhai_authoring --exclude cutscene_render_demo --exclude weaving_playground --exclude combat_physics_demo --exclude navmesh_demo --exclude physics_demo3d"
>>>>>>> abe95b89

jobs:
  cache-strategy:
    name: Cache Strategy Matrix
    runs-on: ${{ matrix.os }}
    timeout-minutes: 60  # Prevent hanging jobs
    strategy:
      fail-fast: false  # Allow other jobs to continue if one fails
      matrix:
        os: [ubuntu-latest, windows-latest, macos-latest]
        rust: [stable, "1.89.0"]
        build-type: [debug, release]
        include:
          # Primary configuration - runs all checks
          - os: ubuntu-latest
            rust: stable
            build-type: debug
            primary: true
          # Artifact builds
          - os: ubuntu-latest
            rust: "1.89.0"
            build-type: release
            artifacts: true
        exclude:
          # Reduce matrix size - skip some combinations to save CI time
          - os: windows-latest
            build-type: debug
          - os: macos-latest
            build-type: debug
          - os: windows-latest
            rust: "1.89.0"
          - os: macos-latest
            rust: "1.89.0"

    steps:
      - name: Checkout repository
        uses: actions/checkout@v5
        with:
          # Fetch full history for better cache keys
          fetch-depth: 0

      - name: Set up Rust toolchain
        uses: dtolnay/rust-toolchain@master
        with:
          toolchain: ${{ matrix.rust }}
          components: rustfmt, clippy, rust-src
          # Keep default targets for each platform

      # ---- Platform-specific dependencies ----
      - name: Install system dependencies (Ubuntu)
        if: matrix.os == 'ubuntu-latest'
        run: |
          sudo apt-get update
          sudo apt-get install -y \
            build-essential pkg-config cmake ninja-build \
            libx11-dev libxi-dev libxcursor-dev libxrandr-dev libxinerama-dev \
            libxkbcommon-dev libxkbcommon-x11-dev libx11-xcb-dev \
            libxcb1-dev libxcb-randr0-dev libxcb-xfixes0-dev libxcb-shape0-dev libxcb-xkb-dev \
            libgl1-mesa-dev libegl1-mesa-dev wayland-protocols libwayland-dev \
            libasound2-dev libpulse-dev libudev-dev mesa-vulkan-drivers vulkan-tools

      - name: Install system dependencies (macOS)
        if: matrix.os == 'macos-latest'
        run: |
          brew update
          brew install pkg-config cmake

      - name: Install sccache (Ubuntu/macOS)
        if: matrix.os != 'windows-latest'
        run: |
          SCCACHE_VERSION="v0.8.2"
          SCCACHE_ARCH=${{ matrix.os == 'ubuntu-latest' && 'x86_64-unknown-linux-musl' || 'x86_64-apple-darwin' }}
          curl -L "https://github.com/mozilla/sccache/releases/download/${SCCACHE_VERSION}/sccache-${SCCACHE_VERSION}-${SCCACHE_ARCH}.tar.gz" | tar -xz
          sudo mv sccache-*/sccache /usr/local/bin/
          chmod +x /usr/local/bin/sccache

      - name: Install sccache (Windows)
        if: matrix.os == 'windows-latest'
        run: |
          $SCCACHE_VERSION = "v0.8.2"
          Invoke-WebRequest -Uri "https://github.com/mozilla/sccache/releases/download/$SCCACHE_VERSION/sccache-$SCCACHE_VERSION-x86_64-pc-windows-msvc.tar.gz" -OutFile "sccache.tar.gz"
          tar -xzf sccache.tar.gz
          Move-Item "sccache-*/sccache.exe" (Join-Path $env:USERPROFILE '.cargo\bin')
          $cargoBinPath = Join-Path $env:USERPROFILE '.cargo\bin'
          echo $cargoBinPath | Out-File -FilePath $env:GITHUB_PATH -Encoding utf8 -Append

      # ---- Advanced Rust caching ----
      - name: Set up advanced Rust cache
        uses: Swatinem/rust-cache@v2
        with:
          # Workspace root for cargo workspace
          workspaces: "."
          # Custom cache key components for matrix builds
          key: ${{ matrix.os }}-${{ matrix.rust }}-${{ matrix.build-type }}-v3
          # Additional paths for sccache and tools
          cache-directories: |
            ~/.cargo/bin/
            target/sccache
            ~/.cargo/registry/cache/
          # Enable caching for all workspace crates
          cache-all-crates: true
          # Cache even on build failures for debugging
          cache-on-failure: true
          # Only save cache on main branch pushes or primary builds to reduce storage usage
          save-if: ${{ github.ref == 'refs/heads/main' || matrix.primary == true }}

      # ---- sccache configuration ----
      - name: Configure sccache
        shell: bash
        run: |
          echo "RUSTC_WRAPPER=sccache" >> $GITHUB_ENV
          echo "SCCACHE_DIR=${{ github.workspace }}/target/sccache" >> $GITHUB_ENV
          echo "SCCACHE_CACHE_SIZE=10G" >> $GITHUB_ENV
          echo "SCCACHE_IDLE_TIMEOUT=0" >> $GITHUB_ENV
          echo "SCCACHE_CACHE_MULTIARCH=1" >> $GITHUB_ENV
          # Create sccache directory
          mkdir -p "${{ github.workspace }}/target/sccache"
          sccache --start-server || echo "sccache server already running"

      - name: Show sccache stats (before)
        run: sccache --show-stats

      # ---- Optimized build process ----
      - name: Fetch dependencies (cache warming)
        run: cargo fetch --locked

      - name: Build workspace (debug)
        if: matrix.build-type == 'debug'
        run: |
          cargo build --frozen --workspace ${{ env.EXCLUDED_PACKAGES }}

      - name: Build workspace (release)
        if: matrix.build-type == 'release'
        run: |
          cargo build --frozen --release --workspace ${{ env.EXCLUDED_PACKAGES }}

      # ---- Core component testing ----
      - name: Install cargo-nextest
        if: matrix.primary
        run: |
          cargo install --locked cargo-nextest || echo "cargo-nextest install failed, using standard cargo test"

      - name: Run core tests
        if: matrix.primary
        run: |
          # Try with nextest first, fallback to regular test
          if command -v cargo-nextest &> /dev/null; then
            cargo nextest run --frozen --workspace ${{ env.EXCLUDED_PACKAGES }} || \
            cargo test --frozen --workspace --lib ${{ env.EXCLUDED_PACKAGES }}
          else
            cargo test --frozen --workspace --lib ${{ env.EXCLUDED_PACKAGES }}
          fi

      # ---- Code quality checks (primary configuration only) ----
      - name: Check formatting
        if: matrix.primary
        run: cargo fmt --all --check

      - name: Run clippy
        if: matrix.primary
        run: |
          cargo clippy --frozen --workspace ${{ env.EXCLUDED_PACKAGES }} \
            --all-features --all-targets -- -D warnings

      # ---- Documentation ----
      - name: Check documentation
        if: matrix.primary
        run: |
          cargo doc --frozen --workspace ${{ env.EXCLUDED_PACKAGES }} --no-deps --document-private-items

      # ---- Security audit ----
      - name: Security audit
        if: matrix.primary
        run: |
          cargo install --locked cargo-audit || echo "cargo-audit already installed"
          cargo audit --ignore RUSTSEC-2020-0071 || echo "Audit completed with warnings"

      # ---- Benchmarks (release builds only) ----
      - name: Run benchmarks
        if: matrix.build-type == 'release' && matrix.primary
        run: |
          cargo bench --frozen \
            -p astraweave-core \
            -p astraweave-input \
            -p astraweave-physics \
            -p astraweave-nav \
            --all-features || echo "Benchmarks completed (some may have failed)"

      # ---- Cache optimization stats ----
      - name: Show sccache stats (after)
        run: sccache --show-stats

      - name: Stop sccache server
        run: sccache --stop-server || true

      # ---- Artifact collection ----
      - name: Upload build artifacts
        if: matrix.artifacts && matrix.build-type == 'release'
        uses: actions/upload-artifact@v4
        with:
          name: veilweaver-${{ matrix.os }}-${{ matrix.rust }}
          path: |
            target/release/hello_companion*
            target/release/adaptive_boss*
            target/release/companion_profile*
          retention-days: 7

  # ---- Cache warming job ----
  cache-warming:
    name: Cache Warming
    runs-on: ubuntu-latest
    timeout-minutes: 45
    if: github.event_name == 'push' && github.ref == 'refs/heads/main'
    
    steps:
      - name: Checkout repository
        uses: actions/checkout@v5

      - name: Install Rust toolchain
        uses: dtolnay/rust-toolchain@stable

      - name: Install system dependencies
        run: |
          sudo apt-get update
          sudo apt-get install -y \
            build-essential pkg-config cmake ninja-build \
            libx11-dev libxi-dev libxcursor-dev libxrandr-dev libxinerama-dev \
            libxkbcommon-dev libxkbcommon-x11-dev libx11-xcb-dev \
            libxcb1-dev libxcb-randr0-dev libxcb-xfixes0-dev libxcb-shape0-dev libxcb-xkb-dev \
            libgl1-mesa-dev libegl1-mesa-dev wayland-protocols libwayland-dev \
            libasound2-dev libpulse-dev libudev-dev mesa-vulkan-drivers vulkan-tools

      - name: Set up cache warming
        uses: Swatinem/rust-cache@v2
        with:
          save-if: true
          key: cache-warming-v3
          cache-all-crates: true

      - name: Warm up dependency cache
        run: |
          cargo fetch --locked
          # Pre-build dependencies only (no source compilation)
          cargo check --frozen --workspace ${{ env.EXCLUDED_PACKAGES }} || echo "Warming completed with some issues"
          # Warm up common target configurations
          cargo check --frozen --release -p astraweave-core -p astraweave-ai || echo "Release warming completed"

  # ---- Cross-compilation matrix ----
  cross-compile:
    name: Cross Compilation
    runs-on: ubuntu-latest
    timeout-minutes: 45
    if: github.event_name == 'push'
    strategy:
      fail-fast: false
      matrix:
        target: 
          - x86_64-pc-windows-gnu
          - aarch64-unknown-linux-gnu
          # Future targets can be added here
          # - wasm32-unknown-unknown  # For future web builds
          
    steps:
      - name: Checkout repository
        uses: actions/checkout@v5

      - name: Install Rust toolchain
        uses: dtolnay/rust-toolchain@stable
        with:
          targets: ${{ matrix.target }}

      - name: Install cross-compilation dependencies
        run: |
          sudo apt-get update
          sudo apt-get install -y gcc-mingw-w64-x86-64 gcc-aarch64-linux-gnu pkg-config
          
          # Install target-specific packages
          if [[ "${{ matrix.target }}" == "aarch64-unknown-linux-gnu" ]]; then
            sudo apt-get install -y libc6-dev-arm64-cross
          fi

      - name: Set up cross-compilation cache
        uses: Swatinem/rust-cache@v2
        with:
          key: cross-${{ matrix.target }}-v3
          cache-all-crates: true

      - name: Fetch dependencies
        run: cargo fetch --locked

      - name: Cross compile core components
        run: |
          # Set up cross-compilation environment
          if [[ "${{ matrix.target }}" == "x86_64-pc-windows-gnu" ]]; then
            export PKG_CONFIG_ALLOW_CROSS=1
            export PKG_CONFIG_PATH=""
          elif [[ "${{ matrix.target }}" == "aarch64-unknown-linux-gnu" ]]; then
            export CC_aarch64_unknown_linux_gnu=aarch64-linux-gnu-gcc
            export AR_aarch64_unknown_linux_gnu=aarch64-linux-gnu-ar
            export PKG_CONFIG_ALLOW_CROSS=1
          fi
          
          cargo check --target ${{ matrix.target }} --frozen \
            -p astraweave-core \
            -p astraweave-ai \
            || echo "Cross-compilation completed with warnings for ${{ matrix.target }}"

  # ---- Summary job ----
  ci-success:
    name: CI Success
    runs-on: ubuntu-latest
    needs: [cache-strategy, cache-warming, cross-compile]
    if: always()
    steps:
      - name: Check CI status
        run: |
          cache_strategy_ok=false
          cache_warming_ok=false
          cross_compile_ok=false

          if [[ "${{ needs.cache-strategy.result }}" == "success" ]]; then
            cache_strategy_ok=true
          fi

          if [[ "${{ needs.cache-warming.result }}" == "success" || "${{ needs.cache-warming.result }}" == "skipped" ]]; then
            cache_warming_ok=true
          fi

          if [[ "${{ needs.cross-compile.result }}" == "success" || "${{ needs.cross-compile.result }}" == "skipped" ]]; then
            cross_compile_ok=true
          fi

          if [[ "$cache_strategy_ok" == "true" && "$cache_warming_ok" == "true" && "$cross_compile_ok" == "true" ]]; then
            echo "✅ CI pipeline completed successfully!"
            exit 0
          else
            echo "❌ CI pipeline failed!"
            echo "cache-strategy: ${{ needs.cache-strategy.result }}"
            echo "cache-warming: ${{ needs.cache-warming.result }}"
            echo "cross-compile: ${{ needs.cross-compile.result }}"
            exit 1
          fi
<|MERGE_RESOLUTION|>--- conflicted
+++ resolved
@@ -24,14 +24,9 @@
   # Optimize sccache usage
   SCCACHE_CACHE_SIZE: "10G"
   SCCACHE_IDLE_TIMEOUT: 0
-<<<<<<< HEAD
-  # Problematic packages to exclude from builds
-  EXCLUDED_PACKAGES: "--exclude astraweave-author --exclude visual_3d --exclude ui_controls_demo --exclude npc_town_demo --exclude rhai_authoring --exclude navmesh_demo --exclude cutscene_render_demo --exclude weaving_playground --exclude combat_physics_demo --exclude physics_demo3d"
-=======
 
   # Problematic packages to exclude from builds (aligned with Cargo.toml metadata)
   EXCLUDED_PACKAGES: "--exclude astraweave-author --exclude visual_3d --exclude ui_controls_demo --exclude npc_town_demo --exclude rhai_authoring --exclude cutscene_render_demo --exclude weaving_playground --exclude combat_physics_demo --exclude navmesh_demo --exclude physics_demo3d"
->>>>>>> abe95b89
 
 jobs:
   cache-strategy:
